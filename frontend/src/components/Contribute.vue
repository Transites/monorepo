--- conflicted
+++ resolved
@@ -10,50 +10,24 @@
             />
             <h1 class="contribute-title">Contribua com <br />o Transites</h1>
           </div>
-<<<<<<< HEAD
-          <p>
-            Envie sua sugestão, elogio ou crítica... <br /><br />
-            ...ou contribua com um verbete! (Clique <u>aqui</u> para conferir nossas normas de
-            publicação)
-=======
           <p style="color: var(--transites-gray-purple)">Envie sua sugestão, elogio ou crítica...
           <br><br>
           ...ou contribua com um verbete! (Clique <u>aqui</u> para conferir nossas normas de publicação)
->>>>>>> b7c49da2
           </p>
         </div>
       </v-col>
       <v-col cols="8">
-<<<<<<< HEAD
         <v-form ref="emailForm">
           <v-text-field v-model="firstName" :rules="rules" label="Nome completo"></v-text-field>
           <v-text-field v-model="subject" :rules="rules" label="Assunto"></v-text-field>
           <v-textarea v-model="message" :rules="rules" label="Mensagem"></v-textarea>
-          <v-btn type="submit" block class="mt-2" @click.prevent="sendEmail">Enviar</v-btn>
-=======
-        <v-form class="form-container">
-          <v-text-field 
-            v-model="firstName"
-            :rules="rules"
-            label="Nome completo"
-          ></v-text-field>
-          <v-text-field
-            v-model="email"
-            :rules="rules"
-            label="E-mail"
-          ></v-text-field>
-          <v-text-field
-            v-model="subject"
-            :rules="rules"
-            label="Assunto"
-          ></v-text-field>
-          <v-textarea
-            v-model="message"
-            :rules="rules"
-            label="Mensagem"
-          ></v-textarea>
-          <v-btn class="text-white" type="submit" color="var(--transites-gray-purple)" block>Enviar</v-btn>
->>>>>>> b7c49da2
+          <v-btn
+            class="text-white"
+            type="submit"
+            color="var(--transites-gray-purple)"
+            @click.prevent="sendEmail"
+            block
+          >Enviar</v-btn>
         </v-form>
       </v-col>
     </v-row>
