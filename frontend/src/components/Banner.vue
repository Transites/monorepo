--- conflicted
+++ resolved
@@ -28,12 +28,6 @@
             </v-carousel-item>
           </v-carousel>
         </v-col>
-<<<<<<< HEAD
-        <v-col cols="6" class="bannerTextColumn">
-          <p style="color: black">
-            {{ items[counter].text }}
-          </p>
-=======
         <v-col
           cols="12"
           md="6"
@@ -50,7 +44,6 @@
               {{ items[counter].text }}
             </p>
           </v-card-text>
->>>>>>> 965ff410
         </v-col>
       </v-row>
     </v-card>
@@ -143,5 +136,6 @@
   display: -webkit-box;
   -webkit-box-orient: vertical;
   overflow: hidden;
+  color: black;
 }
 </style>