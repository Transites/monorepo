<template>
<<<<<<< HEAD
  <div>
    <v-app-bar flat fixed>
      <v-app-bar-nav-icon
        class="hidden-md-and-up"
        @click.stop="drawer = !drawer"
      ></v-app-bar-nav-icon>
      <v-toolbar-title><b class="title">Transites</b></v-toolbar-title>
=======
  <v-toolbar style="background-color: white;">
    <v-app-bar-nav-icon></v-app-bar-nav-icon>
    <v-toolbar-title style="color: var(--transites-red);">Transites</v-toolbar-title>
>>>>>>> 038c7fa2

      <v-spacer></v-spacer>

<<<<<<< HEAD
      <v-text-field
        class="hidden-sm-and-down"
        clearable
        rounded
        variant="solo"
        hide-details
        prepend-inner-icon="mdi-magnify"
      ></v-text-field>
      <v-btn class="hidden-sm-and-down" rounded="lg" prepend-icon="mdi-tune" variant="flat">
        Busca avançada
      </v-btn>
    </v-app-bar>
    <v-navigation-drawer v-model="drawer" temporary>
      <v-text-field label="Pesquisa"></v-text-field>
      <v-btn>Busca Avançada</v-btn>
    </v-navigation-drawer>
  </div>
</template>

<script>
export default {
  data: () => ({
    drawer: false
  })
}
</script>
=======
    <v-text-field
      clearable
      rounded
      variant="solo"
      hide-details
      prepend-inner-icon="mdi-magnify"
    >
    </v-text-field>

    <v-btn class="text-white" 
    color="var(--transites-red)" 
    rounded="lg" 
    prepend-icon="mdi-tune" 
    variant="flat"> 
    Busca avançada
    </v-btn>
    
  </v-toolbar>
</template>
>>>>>>> 038c7fa2
<|MERGE_RESOLUTION|>--- conflicted
+++ resolved
@@ -1,21 +1,13 @@
 <template>
-<<<<<<< HEAD
   <div>
-    <v-app-bar flat fixed>
+    <v-app-bar flat fixed style="background-color: white">
       <v-app-bar-nav-icon
         class="hidden-md-and-up"
         @click.stop="drawer = !drawer"
       ></v-app-bar-nav-icon>
       <v-toolbar-title><b class="title">Transites</b></v-toolbar-title>
-=======
-  <v-toolbar style="background-color: white;">
-    <v-app-bar-nav-icon></v-app-bar-nav-icon>
-    <v-toolbar-title style="color: var(--transites-red);">Transites</v-toolbar-title>
->>>>>>> 038c7fa2
 
       <v-spacer></v-spacer>
-
-<<<<<<< HEAD
       <v-text-field
         class="hidden-sm-and-down"
         clearable
@@ -24,7 +16,13 @@
         hide-details
         prepend-inner-icon="mdi-magnify"
       ></v-text-field>
-      <v-btn class="hidden-sm-and-down" rounded="lg" prepend-icon="mdi-tune" variant="flat">
+      <v-btn
+        class="hidden-sm-and-down text-white"
+        rounded="lg"
+        prepend-icon="mdi-tune"
+        variant="flat"
+        color="var(--transites-red)"
+      >
         Busca avançada
       </v-btn>
     </v-app-bar>
@@ -42,24 +40,9 @@
   })
 }
 </script>
-=======
-    <v-text-field
-      clearable
-      rounded
-      variant="solo"
-      hide-details
-      prepend-inner-icon="mdi-magnify"
-    >
-    </v-text-field>
 
-    <v-btn class="text-white" 
-    color="var(--transites-red)" 
-    rounded="lg" 
-    prepend-icon="mdi-tune" 
-    variant="flat"> 
-    Busca avançada
-    </v-btn>
-    
-  </v-toolbar>
-</template>
->>>>>>> 038c7fa2
+<style>
+.title {
+  color: var(--transites-red);
+}
+</style>