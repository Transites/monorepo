import { createRouter, createWebHistory } from 'vue-router'
import Home from '../views/Home.vue'
import Article from '../views/Article.vue'
import PageNotFound from '../views/PageNotFound.vue'
import NormasDePublicacao from '@/components/NormasdePublicacao.vue'
<<<<<<< HEAD
import SearchResults from '../views/SearchResults.vue';
=======
import SearchResults from '@/views/SearchResults.vue'  // Adicione a importação
>>>>>>> b8892045

const router = createRouter({
  history: createWebHistory(import.meta.env.BASE_URL),
  routes: [
    {
      path: '/article/:type/:id',
      name: 'Verbete',
      component: Article
    },
    {
      path: '/',
      name: 'Início',
      component: Home
    },
    {
<<<<<<< HEAD
      path: '/results',
      name: 'Results',
      component: SearchResults
=======
      path: '/search-results',
      name: 'SearchResults',
      component: SearchResults,
      props: route => ({ results: JSON.parse(route.params.results || '[]') })
>>>>>>> b8892045
    },
    {
      path: '/404',
      name: 'page-not-found',
      component: PageNotFound
    },
    {
      path: '/:pathMatch(.*)*',
      redirect: '/404'
    },
    {
      path: '/normas-de-publicacao',
      name: 'NormasDePublicacao',
      component: NormasDePublicacao
    }
  ]
})

export default router<|MERGE_RESOLUTION|>--- conflicted
+++ resolved
@@ -1,13 +1,9 @@
-import { createRouter, createWebHistory } from 'vue-router'
-import Home from '../views/Home.vue'
-import Article from '../views/Article.vue'
-import PageNotFound from '../views/PageNotFound.vue'
-import NormasDePublicacao from '@/components/NormasdePublicacao.vue'
-<<<<<<< HEAD
+import { createRouter, createWebHistory } from 'vue-router';
+import Home from '../views/Home.vue';
+import Article from '../views/Article.vue';
+import PageNotFound from '../views/PageNotFound.vue';
+import NormasDePublicacao from '@/components/NormasdePublicacao.vue';
 import SearchResults from '../views/SearchResults.vue';
-=======
-import SearchResults from '@/views/SearchResults.vue'  // Adicione a importação
->>>>>>> b8892045
 
 const router = createRouter({
   history: createWebHistory(import.meta.env.BASE_URL),
@@ -23,16 +19,9 @@
       component: Home
     },
     {
-<<<<<<< HEAD
       path: '/results',
       name: 'Results',
       component: SearchResults
-=======
-      path: '/search-results',
-      name: 'SearchResults',
-      component: SearchResults,
-      props: route => ({ results: JSON.parse(route.params.results || '[]') })
->>>>>>> b8892045
     },
     {
       path: '/404',
@@ -47,8 +36,13 @@
       path: '/normas-de-publicacao',
       name: 'NormasDePublicacao',
       component: NormasDePublicacao
+    },
+    // Rota genérica para capturar qualquer caminho de 'article' que não foi definido
+    {
+      path: '/article/:type(.*)',
+      redirect: '/404'
     }
   ]
-})
+});
 
-export default router+export default router;