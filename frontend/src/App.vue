<template>
  <v-app>
<<<<<<< HEAD
    <NavigationBar />
    <div>
      <h1>Welcome to My Vue Homepage</h1>
      <p>
        Lorem ipsum dolor sit amet, consectetur adipiscing elit. Vestibulum et odio vitae est
        gravida ultrices. Sed mattis, dolor eget luctus ultricies, arcu lectus cursus tortor, vel
        ultricies tortor augue eget ipsum. Fusce tempus dolor libero, vel pharetra odio finibus
        vel..
      </p>
      <p>
        Lorem ipsum dolor sit amet, consectetur adipiscing elit. Vestibulum et odio vitae est
        gravida ultrices. Sed mattis, dolor eget luctus ultricies, arcu lectus cursus tortor, vel
        ultricies tortor augue eget ipsum. Fusce tempus dolor libero, vel pharetra odio finibus
        vel..
      </p>
      <p>
        Lorem ipsum dolor sit amet, consectetur adipiscing elit. Vestibulum et odio vitae est
        gravida ultrices. Sed mattis, dolor eget luctus ultricies, arcu lectus cursus tortor, vel
        ultricies tortor augue eget ipsum. Fusce tempus dolor libero, vel pharetra odio finibus
        vel..
      </p>
    </div>
    <Footer />
=======
    <RouterView />
    <Footer/>
>>>>>>> 8235f6c7
  </v-app>
</template>

<script setup>
<<<<<<< HEAD
import NavigationBar from './components/NavigationBar.vue'
=======
import { RouterView } from 'vue-router'
>>>>>>> 8235f6c7
import Footer from './components/Footer.vue'
</script>


<|MERGE_RESOLUTION|>--- conflicted
+++ resolved
@@ -1,42 +1,14 @@
 <template>
   <v-app>
-<<<<<<< HEAD
     <NavigationBar />
-    <div>
-      <h1>Welcome to My Vue Homepage</h1>
-      <p>
-        Lorem ipsum dolor sit amet, consectetur adipiscing elit. Vestibulum et odio vitae est
-        gravida ultrices. Sed mattis, dolor eget luctus ultricies, arcu lectus cursus tortor, vel
-        ultricies tortor augue eget ipsum. Fusce tempus dolor libero, vel pharetra odio finibus
-        vel..
-      </p>
-      <p>
-        Lorem ipsum dolor sit amet, consectetur adipiscing elit. Vestibulum et odio vitae est
-        gravida ultrices. Sed mattis, dolor eget luctus ultricies, arcu lectus cursus tortor, vel
-        ultricies tortor augue eget ipsum. Fusce tempus dolor libero, vel pharetra odio finibus
-        vel..
-      </p>
-      <p>
-        Lorem ipsum dolor sit amet, consectetur adipiscing elit. Vestibulum et odio vitae est
-        gravida ultrices. Sed mattis, dolor eget luctus ultricies, arcu lectus cursus tortor, vel
-        ultricies tortor augue eget ipsum. Fusce tempus dolor libero, vel pharetra odio finibus
-        vel..
-      </p>
-    </div>
-    <Footer />
-=======
     <RouterView />
     <Footer/>
->>>>>>> 8235f6c7
   </v-app>
 </template>
 
 <script setup>
-<<<<<<< HEAD
+import { RouterView } from 'vue-router'
 import NavigationBar from './components/NavigationBar.vue'
-=======
-import { RouterView } from 'vue-router'
->>>>>>> 8235f6c7
 import Footer from './components/Footer.vue'
 </script>
 
