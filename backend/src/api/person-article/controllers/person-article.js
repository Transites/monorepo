'use strict';

const { factories } = require('@strapi/strapi');

module.exports = factories.createCoreController('api::person-article.person-article', ({ strapi }) => ({
  async find(ctx) {
    const { query } = ctx;
<<<<<<< HEAD
    const filters = {};


    if (query.title_contains) {
      filters.title = { $contains: query.title_contains };
    }
    if (query['categories.id']) {
      filters.categories = { id: query['categories.id'] };
    }
    if (query['tags.id_in']) {
      filters.tags = { id_in: query['tags.id_in'].split(',') };
    }

    const entities = await strapi.entityService.findMany('api::person-article.person-article', {
      filters,
      populate: ['tags', 'categories'],
    });

=======
    const filters = {
      ...query.filters,
      ...(query.title_contains ? { title: { $contains: query.title_contains } } : {}),
      ...(query['categories.id'] ? { categories: { id: query['categories.id'] } } : {}),
      ...(query['tags.id_in'] ? { tags: { id_in: query['tags.id_in'].split(',') } } : {})
    };
    
    const entities = await strapi.entityService.findMany('api::person-article.person-article', {
      filters,
      populate: ['tags', 'categories']
    });
>>>>>>> b8892045
    const sanitizedEntities = await this.sanitizeOutput(entities, ctx);
    return this.transformResponse(sanitizedEntities);
  }
}));<|MERGE_RESOLUTION|>--- conflicted
+++ resolved
@@ -5,39 +5,47 @@
 module.exports = factories.createCoreController('api::person-article.person-article', ({ strapi }) => ({
   async find(ctx) {
     const { query } = ctx;
-<<<<<<< HEAD
     const filters = {};
 
-
     if (query.title_contains) {
-      filters.title = { $contains: query.title_contains };
+      filters.title = { $contains: Array.isArray(query.title_contains) ? query.title_contains[0] : query.title_contains };
     }
-    if (query['categories.id']) {
+    if (typeof query['categories.id'] === 'string') {
       filters.categories = { id: query['categories.id'] };
     }
-    if (query['tags.id_in']) {
-      filters.tags = { id_in: query['tags.id_in'].split(',') };
+    if (typeof query['tags.id_in'] === 'string') {
+      filters.tags = { id: { $in: query['tags.id_in'].split(',') } };
     }
 
-    const entities = await strapi.entityService.findMany('api::person-article.person-article', {
-      filters,
-      populate: ['tags', 'categories'],
-    });
+    try {
+      const entities = await strapi.entityService.findMany('api::person-article.person-article', {
+        filters,
+        populate: ['tags', 'categories'],
+      });
 
-=======
-    const filters = {
-      ...query.filters,
-      ...(query.title_contains ? { title: { $contains: query.title_contains } } : {}),
-      ...(query['categories.id'] ? { categories: { id: query['categories.id'] } } : {}),
-      ...(query['tags.id_in'] ? { tags: { id_in: query['tags.id_in'].split(',') } } : {})
-    };
-    
-    const entities = await strapi.entityService.findMany('api::person-article.person-article', {
-      filters,
-      populate: ['tags', 'categories']
-    });
->>>>>>> b8892045
-    const sanitizedEntities = await this.sanitizeOutput(entities, ctx);
-    return this.transformResponse(sanitizedEntities);
+      const sanitizedEntities = await this.sanitizeOutput(entities, ctx);
+      return this.transformResponse(sanitizedEntities);
+    } catch (error) {
+      ctx.throw(500, `Error fetching person-articles: ${error.message}`);
+    }
+  },
+
+  async findOne(ctx) {
+    const { id } = ctx.params;
+
+    try {
+      const entity = await strapi.entityService.findOne('api::person-article.person-article', id, {
+        populate: ['tags', 'categories'],
+      });
+
+      if (!entity) {
+        return ctx.notFound(`Person article with ID ${id} not found`);
+      }
+
+      const sanitizedEntity = await this.sanitizeOutput(entity, ctx);
+      return this.transformResponse(sanitizedEntity);
+    } catch (error) {
+      ctx.throw(500, `Error fetching person article with ID ${id}: ${error.message}`);
+    }
   }
 }));